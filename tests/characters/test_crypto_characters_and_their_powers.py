import pytest
from constant_sorrow import constants

from nkms.characters import Alice, Ursula, Character
from nkms.crypto import api
from nkms.crypto.powers import CryptoPower, SigningPower, NoSigningPower

"""
Chapter 1: SIGNING
"""


def test_actor_without_signing_power_cannot_sign():
    """
    We can create a Character with no real CryptoPower to speak of.
    This Character can't even sign a message.
    """
    cannot_sign = CryptoPower(power_ups=[])
    non_signer = Character(crypto_power=cannot_sign)

    # The non-signer's stamp doesn't work for signing...
    with pytest.raises(NoSigningPower) as e_info:
        non_signer.stamp("something")

    # ...or as a way to cast the public key to bytes or tuple.
    with pytest.raises(NoSigningPower) as e_info:
        bytes(non_signer.stamp)
    with pytest.raises(NoSigningPower) as e_info:
        tuple(non_signer.stamp)


def test_actor_with_signing_power_can_sign():
    """
    However, simply giving that character a PowerUp bestows the power to sign.

    Instead of having a Character verify the signature, we'll use the lower level API.
    """
    message = b"Llamas."

    signer = Character(crypto_power_ups=[SigningPower], is_me=True)
    stamp_of_the_signer = signer.stamp

    # We can use the signer's stamp to sign a message (since the signer is_me)...
    signature = stamp_of_the_signer(message)

    # ...or to get the signer's public key for verification purposes.
    # (note: we use the private _der_encoded_bytes here to test directly against the API, instead of Character)
    verification = api.ecdsa_verify(message, signature._der_encoded_bytes(),
                                    stamp_of_the_signer.as_umbral_pubkey())

    assert verification is True


def test_anybody_can_verify():
    """
    In the last example, we used the lower-level Crypto API to verify the signature.

    Here, we show that anybody can do it without needing to directly access Crypto.
    """

    # Alice can sign by default, by dint of her _default_crypto_powerups.
    alice = Alice()

    # So, our story is fairly simple: an everyman meets Alice.
    somebody = Character()

    # Alice signs a message.
    message = b"A message for all my friends who can only verify and not sign."
    signature = alice.stamp(message)

    # Our everyman can verify it.
    verification, cleartext = somebody.verify_from(alice, message, signature, decrypt=False)
    assert verification is True
    assert cleartext is constants.NO_DECRYPTION_PERFORMED

"""
Chapter 2: ENCRYPTION
"""


def test_anybody_can_encrypt():
    """
    Similar to anybody_can_verify() above; we show that anybody can encrypt.
    """
    everyman = Character()
    ursula = Ursula(is_me=False)

    cleartext = b"This is Officer Rod Farva. Come in, Ursula!  Come in Ursula!"

    ciphertext, signature = everyman.encrypt_for(ursula, cleartext, sign=False)

    assert signature == constants.NOT_SIGNED
    assert ciphertext is not None

"""
What follows are various combinations of signing and encrypting, to match real-world scenarios.
"""

def test_sign_cleartext_and_encrypt(alice, bob):
    """
    Exhibit One: Alice signs the cleartext and encrypts her signature inside the ciphertext.
    """
    message = b"Have you accepted my answer on StackOverflow yet?"

    message_kit, _signature = alice.encrypt_for(bob, message, sign_plaintext=True)

    # Notice that our function still returns the signature here, in case Alice wants to do something
    # else with it, such as post it publicly for later public verifiability.

    # However, we can expressly refrain from passing the Signature, and the verification still works:
    verified, cleartext = bob.verify_from(alice, message_kit, signature=None, decrypt=True)
    assert verified
    assert cleartext == message


def test_encrypt_and_sign_the_ciphertext(alice, bob):
    """
    Now, Alice encrypts first and then signs the ciphertext, providing a Signature that is
    completely separate from the message.
    This is useful in a scenario in which Bob needs to prove authenticity publicly
    without disclosing contents.
    """
    message = b"We have a reaaall problem."
    message_kit, signature = alice.encrypt_for(bob, message, sign_plaintext=False)
    verified, cleartext = bob.verify_from(alice, message_kit, signature,
                                          decrypt=True)
<<<<<<< HEAD
=======
    assert verified
    assert cleartext == message


def test_encrypt_and_sign_including_signature_in_both_places(alice, bob):
    """
    Same as above, but showing that we can include the signature in both the plaintext
    (to be found upon decryption) and also passed into verify_from() (eg,
    gleaned over a side-channel).
    """
    message = b"We have a reaaall problem."
    message_kit, signature = alice.encrypt_for(bob, message, sign_plaintext=True)
    verified, cleartext = bob.verify_from(alice, message_kit, signature,
                                          decrypt=True)
>>>>>>> 3faaee10
    assert verified
    assert cleartext == message



def test_encrypt_but_do_not_sign(alice, bob):
    """
    Finally, Alice encrypts but declines to sign.
    This is useful in a scenario in which Alice wishes to plausibly disavow having created this content.
    """
    message = b"If Bonnie comes home and finds an unencrypted private key in her keystore, I'm gonna get divorced."

    # Alice might also want to encrypt a message but *not* sign it, in order to refrain
    # from creating evidence that can prove she was the original sender.
    message_kit, not_signature = alice.encrypt_for(bob, message, sign=False)

    # The message is not signed...
    assert not_signature == constants.NOT_SIGNED

    verified, cleartext = bob.verify_from(alice, message_kit, decrypt=True)

    # ...and thus, the message is not verified.
    assert cleartext == message

    # However, the message was properly decrypted.
    assert message == cleartext<|MERGE_RESOLUTION|>--- conflicted
+++ resolved
@@ -124,8 +124,6 @@
     message_kit, signature = alice.encrypt_for(bob, message, sign_plaintext=False)
     verified, cleartext = bob.verify_from(alice, message_kit, signature,
                                           decrypt=True)
-<<<<<<< HEAD
-=======
     assert verified
     assert cleartext == message
 
@@ -140,7 +138,6 @@
     message_kit, signature = alice.encrypt_for(bob, message, sign_plaintext=True)
     verified, cleartext = bob.verify_from(alice, message_kit, signature,
                                           decrypt=True)
->>>>>>> 3faaee10
     assert verified
     assert cleartext == message
 
