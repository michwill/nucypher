pragma solidity ^0.4.18;


import "zeppelin/token/ERC20/SafeERC20.sol";
import "zeppelin/math/Math.sol";
import "./lib/AdditionalMath.sol";
import "contracts/Issuer.sol";
import "contracts/PolicyManager.sol";


/**
<<<<<<< HEAD
=======
* @notice PolicyManager interface
**/
contract PolicyManagerInterface {
    function updateReward(address _node, uint256 _period) external;
    function escrow() public view returns (address);
}


/**
>>>>>>> 8dffd2c2
* @notice Contract holds and locks nodes tokens.self._solidity_source_dir
Each node that lock its tokens will receive some compensation
**/
contract MinersEscrow is Issuer {
    using SafeERC20 for NuCypherKMSToken;
    using AdditionalMath for uint256;

    event Deposited(address indexed owner, uint256 value, uint256 periods);
    event Locked(address indexed owner, uint256 value, uint256 releaseRate);
    event LockSwitched(address indexed owner, bool release);
    event Withdrawn(address indexed owner, uint256 value);
    event ActivityConfirmed(address indexed owner, uint256 indexed period, uint256 value);
    event Mined(address indexed owner, uint256 indexed period, uint256 value);

    enum MinerInfoField {
        MinersLength,
        Miner,
        Value,
        Decimals,
        LockedValue,
        Release,
        MaxReleasePeriods,
        ReleaseRate,
        ConfirmedPeriodsLength,
        ConfirmedPeriod,
        ConfirmedPeriodLockedValue,
        LastActivePeriod,
        DowntimeLength,
        DowntimeStartPeriod,
        DowntimeEndPeriod,
        MinerIdsLength,
        MinerId
    }

    struct ConfirmedPeriodInfo {
        uint256 period;
        uint256 lockedValue;
    }

    struct Downtime {
        uint256 startPeriod;
        uint256 endPeriod;
    }

    struct MinerInfo {
        uint256 value;
        uint256 decimals;
        uint256 lockedValue;
        bool release;
        uint256 maxReleasePeriods;
        uint256 releaseRate;
        // periods that confirmed but not yet mined
        ConfirmedPeriodInfo[] confirmedPeriods;
        // downtime
        uint256 lastActivePeriod;
        Downtime[] downtime;
        bytes32[] minerIds;
    }

    uint256 constant MAX_PERIODS = 3;
    uint256 constant MAX_OWNERS = 50000;
    uint256 constant RESERVED_PERIOD = 0;

    mapping (address => MinerInfo) minerInfo;
    address[] miners;

    mapping (uint256 => uint256) public lockedPerPeriod;
    uint256 public minReleasePeriods;
    uint256 public minAllowableLockedTokens;
    uint256 public maxAllowableLockedTokens;
    PolicyManagerInterface public policyManager;

    /**
    * @notice Constructor sets address of token contract and coefficients for mining
    * @param _token Token contract
    * @param _hoursPerPeriod Size of period in hours
    * @param _miningCoefficient Mining coefficient
    * @param _minReleasePeriods Min amount of periods during which tokens will be released
    * @param _lockedPeriodsCoefficient Locked blocks coefficient
    * @param _awardedPeriods Max periods that will be additionally awarded
    * @param _minAllowableLockedTokens Min amount of tokens that can be locked
    * @param _maxAllowableLockedTokens Max amount of tokens that can be locked
    **/
    function MinersEscrow(
        NuCypherKMSToken _token,
        uint256 _hoursPerPeriod,
        uint256 _miningCoefficient,
        uint256 _lockedPeriodsCoefficient,
        uint256 _awardedPeriods,
        uint256 _minReleasePeriods,
        uint256 _minAllowableLockedTokens,
        uint256 _maxAllowableLockedTokens
    )
        public
        Issuer(
            _token,
            _hoursPerPeriod,
            _miningCoefficient,
            _lockedPeriodsCoefficient,
            _awardedPeriods
        )
    {
        require(_minReleasePeriods != 0);
        minReleasePeriods = _minReleasePeriods;
        minAllowableLockedTokens = _minAllowableLockedTokens;
        maxAllowableLockedTokens = _maxAllowableLockedTokens;
    }

    /**
    * @dev Checks that sender exists in contract
    **/
    modifier onlyTokenOwner()
    {
        require(minerInfo[msg.sender].value > 0);
        _;
    }

    /**
    * @notice Get locked tokens value for owner in current period
    * @param _owner Tokens owner
    **/
    function getLockedTokens(address _owner)
        public view returns (uint256)
    {
        uint256 currentPeriod = getCurrentPeriod();
        MinerInfo storage info = minerInfo[_owner];

        // no confirmed periods, so current period may be release period
        if (info.confirmedPeriods.length == 0) {
            uint256 lockedValue = info.lockedValue;
        } else {
            uint256 i = info.confirmedPeriods.length - 1;
            ConfirmedPeriodInfo storage confirmedPeriod = info.confirmedPeriods[i];
            // last confirmed period is current period
            if (confirmedPeriod.period == currentPeriod) {
                return confirmedPeriod.lockedValue;
            // last confirmed period is previous periods, so current period may be release period
            } else if (confirmedPeriod.period < currentPeriod) {
                lockedValue = confirmedPeriod.lockedValue;
            // penultimate confirmed period is previous or current period, so get its lockedValue
            } else if (info.confirmedPeriods.length > 1) {
                return info.confirmedPeriods[info.confirmedPeriods.length - 2].lockedValue;
            // no previous periods, so return saved lockedValue
            } else {
                return info.lockedValue;
            }
        }
        // checks if owner can mine more tokens (before or after release period)
        if (calculateLockedTokens(_owner, false, lockedValue, 1) == 0) {
            return 0;
        } else {
            return lockedValue;
        }
    }

    /**
    * @notice Get locked tokens value for all owners in current period
    **/
    function getAllLockedTokens() public view returns (uint256) {
        return lockedPerPeriod[getCurrentPeriod()];
    }

    /**
    * @notice Calculate locked tokens value for owner in next period
    * @param _owner Tokens owner
    * @param _forceRelease Force unlocking period calculation
    * @param _lockedTokens Locked tokens in specified period
    * @param _periods Number of periods that need to calculate
    * @return Calculated locked tokens in next period
    **/
    function calculateLockedTokens(
        address _owner,
        bool _forceRelease,
        uint256 _lockedTokens,
        uint256 _periods
    )
        internal view returns (uint256)
    {
        MinerInfo storage info = minerInfo[_owner];
        if ((_forceRelease || info.release) && _periods != 0) {
            uint256 unlockedTokens = _periods.mul(info.releaseRate);
            return unlockedTokens <= _lockedTokens ? _lockedTokens.sub(unlockedTokens) : 0;
        } else {
            return _lockedTokens;
        }
    }

    /**
    * @notice Calculate locked tokens value for owner in next period
    * @param _owner Tokens owner
    * @param _periods Number of periods after current that need to calculate
    * @return Calculated locked tokens in next period
    **/
    function calculateLockedTokens(address _owner, uint256 _periods)
        public view returns (uint256)
    {
        require(_periods > 0);
        uint256 currentPeriod = getCurrentPeriod();
        uint256 nextPeriod = currentPeriod.add(_periods);

        MinerInfo storage info = minerInfo[_owner];
        if (info.confirmedPeriods.length > 0 &&
            info.confirmedPeriods[info.confirmedPeriods.length - 1].period >= currentPeriod) {
            ConfirmedPeriodInfo storage confirmedPeriod =
                info.confirmedPeriods[info.confirmedPeriods.length - 1];
            uint256 lockedTokens = confirmedPeriod.lockedValue;
            uint256 period = confirmedPeriod.period;
        } else {
            lockedTokens = getLockedTokens(_owner);
            period = currentPeriod;
        }
        uint256 periods = nextPeriod.sub(period);

        return calculateLockedTokens(_owner, false, lockedTokens, periods);
    }

    /**
    * @notice Calculate locked periods for owner from start period
    * @param _owner Tokens owner
    * @param _lockedTokens Locked tokens in start period
    * @return Calculated locked periods
    **/
    function calculateLockedPeriods(
        address _owner,
        uint256 _lockedTokens
    )
        internal view returns (uint256)
    {
        MinerInfo storage info = minerInfo[_owner];
        return _lockedTokens.divCeil(info.releaseRate).sub(uint(1));
    }

    /**

    * @notice Pre-deposit tokens
    * @param _owners Tokens owners
    * @param _values Amount of token to deposit for each owner
    * @param _periods Amount of periods during which tokens will be unlocked for each owner
    **/
    function preDeposit(address[] _owners, uint256[] _values, uint256[] _periods)
        public isInitialized onlyOwner
    {
        require(_owners.length != 0 &&
            miners.length.add(_owners.length) <= MAX_OWNERS &&
            _owners.length == _values.length &&
            _owners.length == _periods.length);
        uint256 currentPeriod = getCurrentPeriod();
        uint256 allValue = 0;

        for (uint256 i = 0; i < _owners.length; i++) {
            address owner = _owners[i];
            uint256 value = _values[i];
            uint256 periods = _periods[i];
            MinerInfo storage info = minerInfo[owner];
            require(info.value == 0 &&
                value >= minAllowableLockedTokens &&
                value <= maxAllowableLockedTokens &&
                periods >= minReleasePeriods);
            // TODO optimize
            miners.push(owner);
            info.lastActivePeriod = currentPeriod;
            info.value = value;
            info.lockedValue = value;
            info.maxReleasePeriods = periods;
            info.releaseRate = Math.max256(value.divCeil(periods), 1);
            info.release = false;
            allValue = allValue.add(value);
            Deposited(owner, value, periods);
        }

        token.safeTransferFrom(msg.sender, address(this), allValue);
    }

    /**
    * @notice Deposit tokens
    * @param _value Amount of token to deposit
    * @param _periods Amount of periods during which tokens will be unlocked
    **/
    function deposit(uint256 _value, uint256 _periods) public isInitialized {
        require(_value != 0);
        MinerInfo storage info = minerInfo[msg.sender];
        if (minerInfo[msg.sender].value == 0) {
            require(miners.length < MAX_OWNERS);
            miners.push(msg.sender);
            info.lastActivePeriod = getCurrentPeriod();
        }
        info.value = info.value.add(_value);
        token.safeTransferFrom(msg.sender, address(this), _value);
        lock(_value, _periods);
        Deposited(msg.sender, _value, _periods);
    }

    /**
    * @notice Lock some tokens or increase lock
    * @param _value Amount of tokens which should lock
    * @param _periods Amount of periods during which tokens will be unlocked
    **/
    function lock(uint256 _value, uint256 _periods) public onlyTokenOwner {
        require(_value != 0 || _periods != 0);

        uint256 lockedTokens = calculateLockedTokens(msg.sender, 1);
        MinerInfo storage info = minerInfo[msg.sender];
        require(_value <= token.balanceOf(address(this)) &&
            _value <= info.value.sub(lockedTokens));

        if (lockedTokens == 0) {
            require(_value >= minAllowableLockedTokens);
            info.lockedValue = _value;
            info.maxReleasePeriods = Math.max256(_periods, minReleasePeriods);
            info.releaseRate = Math.max256(_value.divCeil(info.maxReleasePeriods), 1);
            info.release = false;
        } else {
            info.lockedValue = lockedTokens.add(_value);
            info.maxReleasePeriods = info.maxReleasePeriods.add(_periods);
            info.releaseRate = Math.max256(
                info.lockedValue.divCeil(info.maxReleasePeriods), info.releaseRate);
        }
        require(info.lockedValue <= maxAllowableLockedTokens);

        confirmActivity(info.lockedValue);
        Locked(msg.sender, info.lockedValue, info.releaseRate);
        mint();
    }

    /**
    * @notice Switch lock
    **/
    function switchLock() public onlyTokenOwner {
        MinerInfo storage info = minerInfo[msg.sender];
        info.release = !info.release;
        LockSwitched(msg.sender, info.release);
    }

    /**
    * @notice Withdraw available amount of tokens back to owner
    * @param _value Amount of token to withdraw
    **/
    function withdraw(uint256 _value) public onlyTokenOwner {
        MinerInfo storage info = minerInfo[msg.sender];
        // TODO optimize
        uint256 lockedTokens = Math.max256(calculateLockedTokens(msg.sender, 1),
            getLockedTokens(msg.sender));
        require(_value <= token.balanceOf(address(this)) &&
            _value <= info.value.sub(lockedTokens));
        info.value -= _value;
        token.safeTransfer(msg.sender, _value);
        Withdrawn(msg.sender, _value);
    }

    /**
    * @notice Confirm activity for future period
    * @param _lockedValue Locked tokens in future period
    **/
    function confirmActivity(uint256 _lockedValue) internal {
        require(_lockedValue > 0);
        MinerInfo storage info = minerInfo[msg.sender];
        uint256 nextPeriod = getCurrentPeriod() + 1;

        if (info.confirmedPeriods.length > 0 &&
            info.confirmedPeriods[info.confirmedPeriods.length - 1].period == nextPeriod) {
            ConfirmedPeriodInfo storage confirmedPeriod =
                info.confirmedPeriods[info.confirmedPeriods.length - 1];
            lockedPerPeriod[nextPeriod] = lockedPerPeriod[nextPeriod]
                .add(_lockedValue.sub(confirmedPeriod.lockedValue));
            confirmedPeriod.lockedValue = _lockedValue;
            ActivityConfirmed(msg.sender, nextPeriod, _lockedValue);
            return;
        }

//        require(info.confirmedPeriods.length < MAX_PERIODS);
        lockedPerPeriod[nextPeriod] = lockedPerPeriod[nextPeriod]
            .add(_lockedValue);
        info.confirmedPeriods.push(ConfirmedPeriodInfo(nextPeriod, _lockedValue));

        uint256 currentPeriod = nextPeriod - 1;
        if (info.lastActivePeriod < currentPeriod) {
            info.downtime.push(Downtime(info.lastActivePeriod + 1, currentPeriod));
        }
        info.lastActivePeriod = nextPeriod;
        ActivityConfirmed(msg.sender, nextPeriod, _lockedValue);
    }

    /**
    * @notice Confirm activity for future period and mine for previous period
    **/
    function confirmActivity() external onlyTokenOwner {
        mint();
        MinerInfo storage info = minerInfo[msg.sender];
        uint256 currentPeriod = getCurrentPeriod();
        uint256 nextPeriod = currentPeriod + 1;

        if (info.confirmedPeriods.length > 0 &&
            info.confirmedPeriods[info.confirmedPeriods.length - 1].period >= nextPeriod) {
           return;
        }

        uint256 lockedTokens = calculateLockedTokens(
            msg.sender, false, getLockedTokens(msg.sender), 1);
        confirmActivity(lockedTokens);
    }

    /**
    * @notice Mint tokens for sender for previous periods if he locked his tokens and confirmed activity
    **/
    function mint() public onlyTokenOwner {
        uint256 previousPeriod = getCurrentPeriod().sub(uint(1));
        MinerInfo storage info = minerInfo[msg.sender];
        uint256 numberPeriodsForMinting = info.confirmedPeriods.length;
        if (numberPeriodsForMinting == 0 || info.confirmedPeriods[0].period > previousPeriod) {
            return;
        }

        uint256 currentLockedValue = getLockedTokens(msg.sender);
        ConfirmedPeriodInfo storage last = info.confirmedPeriods[numberPeriodsForMinting - 1];
        uint256 allLockedPeriods = last.lockedValue
            .divCeil(info.releaseRate)
            .sub(uint(1))
            .add(numberPeriodsForMinting);

        if (last.period > previousPeriod) {
            numberPeriodsForMinting--;
        }
        if (info.confirmedPeriods[numberPeriodsForMinting - 1].period > previousPeriod) {
            numberPeriodsForMinting--;
        }

        uint256 reward = 0;
        for(uint i = 0; i < numberPeriodsForMinting; ++i) {
            uint256 amount;
            uint256 period = info.confirmedPeriods[i].period;
            uint256 lockedValue = info.confirmedPeriods[i].lockedValue;
            allLockedPeriods--;
            (amount, info.decimals) = mint(
                previousPeriod,
                lockedValue,
                lockedPerPeriod[period],
                allLockedPeriods,
                info.decimals);
            reward = reward.add(amount);
            // TODO remove if
            if (address(policyManager) != 0x0) {
                policyManager.updateReward(msg.sender, period);
            }
        }
        info.value = info.value.add(reward);
        // Copy not minted periods
        for (i = 0; i < info.confirmedPeriods.length - numberPeriodsForMinting; i++) {
            info.confirmedPeriods[i] = info.confirmedPeriods[numberPeriodsForMinting + i];
        }
        info.confirmedPeriods.length -= numberPeriodsForMinting;

        // Update lockedValue for current period
        info.lockedValue = currentLockedValue;
        Mined(msg.sender, previousPeriod, reward);
    }

    /**
    * @notice Fixed-step in cumulative sum
    * @param _startIndex Starting point
    * @param _delta How much to step
    * @param _periods Amount of periods to get locked tokens
    *
             _startIndex
                v
      |-------->*--------------->*---->*------------->|
                |                      ^
                |                      stopIndex
                |
                |       _delta
                |---------------------------->|
                |
                |                       shift
                |                      |----->|
    **/
    function findCumSum(uint256 _startIndex, uint256 _delta, uint256 _periods)
        external view returns (address stop, uint256 stopIndex, uint256 shift)
    {
        require(_periods > 0);
        uint256 currentPeriod = getCurrentPeriod();
        uint256 distance = 0;

        for (uint256 i = _startIndex; i < miners.length; i++) {
            address current = miners[i];
            MinerInfo storage info = minerInfo[current];
            if (info.confirmedPeriods.length == 0) {
                continue;
            }
            ConfirmedPeriodInfo storage confirmedPeriod =
                info.confirmedPeriods[info.confirmedPeriods.length - 1];
            if (confirmedPeriod.period == currentPeriod) {
                uint256 lockedTokens = calculateLockedTokens(
                    current,
                    true,
                    confirmedPeriod.lockedValue,
                    _periods);
            } else if (info.confirmedPeriods.length > 1 &&
                info.confirmedPeriods[info.confirmedPeriods.length - 2].period == currentPeriod) {
                lockedTokens = calculateLockedTokens(
                    current,
                    true,
                    confirmedPeriod.lockedValue,
                    _periods - 1);
            } else {
                continue;
            }

            if (_delta < distance + lockedTokens) {
                stop = current;
                stopIndex = i;
                shift = _delta - distance;
                break;
            } else {
                distance += lockedTokens;
            }
        }
    }

    /**
    * @notice Set policy manager address
    **/
    function setPolicyManager(PolicyManagerInterface _policyManager) external onlyOwner {
        require(address(policyManager) == 0x0 &&
            _policyManager.escrow() == address(this));
        policyManager = _policyManager;
    }

    /**
    * @notice Set miner id
    **/
    function setMinerId(bytes32 _minerId) public {
        MinerInfo storage info = minerInfo[msg.sender];
        info.minerIds.push(_minerId);
    }

    /**
    * @notice Get information about miner
    * @dev This get method reduces size of bytecode compared with multiple get methods or public modifiers
    * @param _field Field to get
    * @param _miner Address of miner
    * @param _index Index of array
    **/
    function getMinerInfo(MinerInfoField _field, address _miner, uint256 _index)
        public view returns (bytes32)
    {
        if (_field == MinerInfoField.MinersLength) {
            return bytes32(miners.length);
        } else if (_field == MinerInfoField.Miner) {
            return bytes32(miners[_index]);
        }
        MinerInfo storage info = minerInfo[_miner];
        if (_field == MinerInfoField.Value) {
            return bytes32(info.value);
        } else if (_field == MinerInfoField.Decimals) {
            return bytes32(info.decimals);
        } else if (_field == MinerInfoField.LockedValue) {
            return bytes32(info.lockedValue);
        } else if (_field == MinerInfoField.Release) {
            return info.release ? bytes32(1) : bytes32(0);
        } else if (_field == MinerInfoField.MaxReleasePeriods) {
            return bytes32(info.maxReleasePeriods);
        } else if (_field == MinerInfoField.ReleaseRate) {
            return bytes32(info.releaseRate);
        } else if (_field == MinerInfoField.ConfirmedPeriodsLength) {
            return bytes32(info.confirmedPeriods.length);
        } else if (_field == MinerInfoField.ConfirmedPeriod) {
            return bytes32(info.confirmedPeriods[_index].period);
        } else if (_field == MinerInfoField.ConfirmedPeriodLockedValue) {
            return bytes32(info.confirmedPeriods[_index].lockedValue);
        } else if (_field == MinerInfoField.LastActivePeriod) {
            return bytes32(info.lastActivePeriod);
        } else if (_field == MinerInfoField.DowntimeLength) {
            return bytes32(info.downtime.length);
        } else if (_field == MinerInfoField.DowntimeStartPeriod) {
            return bytes32(info.downtime[_index].startPeriod);
        } else if (_field == MinerInfoField.DowntimeEndPeriod) {
            return bytes32(info.downtime[_index].endPeriod);
        } else if (_field == MinerInfoField.MinerIdsLength) {
            return bytes32(info.minerIds.length);
        } else if (_field == MinerInfoField.MinerId) {
            return bytes32(info.minerIds[_index]);
        }
    }

    function verifyState(address _testTarget) public onlyOwner {
        super.verifyState(_testTarget);
        require(uint256(delegateGet(_testTarget, "minReleasePeriods()")) ==
            minReleasePeriods);
        require(uint256(delegateGet(_testTarget, "minAllowableLockedTokens()")) ==
            minAllowableLockedTokens);
        require(uint256(delegateGet(_testTarget, "maxAllowableLockedTokens()")) ==
            maxAllowableLockedTokens);
        require(address(delegateGet(_testTarget, "policyManager()")) == address(policyManager));
        require(uint256(delegateGet(_testTarget, "lockedPerPeriod(uint256)",
            bytes32(RESERVED_PERIOD))) == lockedPerPeriod[RESERVED_PERIOD]);

        require(uint256(delegateGet(_testTarget, "getMinerInfo(uint8,address,uint256)",
            bytes32(uint256(MinerInfoField.MinersLength)), 0x0, 0)) == miners.length);
        if (miners.length == 0) {
            return;
        }
        address minerAddress = miners[0];
        bytes32 miner = bytes32(minerAddress);
        require(address(delegateGet(_testTarget, "getMinerInfo(uint8,address,uint256)",
            bytes32(uint8(MinerInfoField.Miner)), 0x0, 0)) == minerAddress);
        MinerInfo storage info = minerInfo[minerAddress];
        require(uint256(delegateGet(_testTarget, "getMinerInfo(uint8,address,uint256)",
            bytes32(uint8(MinerInfoField.Value)), miner, 0)) == info.value);
        require(uint256(delegateGet(_testTarget, "getMinerInfo(uint8,address,uint256)",
            bytes32(uint8(MinerInfoField.Decimals)), miner, 0)) == info.decimals);
        require(uint256(delegateGet(_testTarget, "getMinerInfo(uint8,address,uint256)",
            bytes32(uint8(MinerInfoField.LockedValue)), miner, 0)) == info.lockedValue);
        require(((delegateGet(_testTarget, "getMinerInfo(uint8,address,uint256)",
            bytes32(uint8(MinerInfoField.Release)), miner, 0)) == bytes32(1)) == info.release);
        require(uint256(delegateGet(_testTarget, "getMinerInfo(uint8,address,uint256)",
            bytes32(uint8(MinerInfoField.MaxReleasePeriods)), miner, 0)) == info.maxReleasePeriods);
        require(uint256(delegateGet(_testTarget, "getMinerInfo(uint8,address,uint256)",
            bytes32(uint8(MinerInfoField.ReleaseRate)), miner, 0)) == info.releaseRate);
        require(uint256(delegateGet(_testTarget, "getMinerInfo(uint8,address,uint256)",
            bytes32(uint8(MinerInfoField.ConfirmedPeriodsLength)), miner, 0)) == info.confirmedPeriods.length);
        for (uint256 i = 0; i < info.confirmedPeriods.length; i++) {
            ConfirmedPeriodInfo storage confirmedPeriod = info.confirmedPeriods[i];
            require(uint256(delegateGet(_testTarget, "getMinerInfo(uint8,address,uint256)",
                bytes32(uint8(MinerInfoField.ConfirmedPeriod)), miner, bytes32(i))) == confirmedPeriod.period);
            require(uint256(delegateGet(_testTarget, "getMinerInfo(uint8,address,uint256)",
                bytes32(uint8(MinerInfoField.ConfirmedPeriodLockedValue)), miner, bytes32(i))) ==
                confirmedPeriod.lockedValue);
        }
        require(uint256(delegateGet(_testTarget, "getMinerInfo(uint8,address,uint256)",
            bytes32(uint8(MinerInfoField.LastActivePeriod)), miner, 0)) == info.lastActivePeriod);
        require(uint256(delegateGet(_testTarget, "getMinerInfo(uint8,address,uint256)",
            bytes32(uint8(MinerInfoField.DowntimeLength)), miner, 0)) == info.downtime.length);
        for (i = 0; i < info.downtime.length && i < 10; i++) {
            Downtime storage downtime = info.downtime[i];
            require(uint256(delegateGet(_testTarget, "getMinerInfo(uint8,address,uint256)",
                bytes32(uint8(MinerInfoField.DowntimeStartPeriod)), miner, bytes32(i))) == downtime.startPeriod);
            require(uint256(delegateGet(_testTarget, "getMinerInfo(uint8,address,uint256)",
                bytes32(uint8(MinerInfoField.DowntimeEndPeriod)), miner, bytes32(i))) == downtime.endPeriod);
        }
        require(uint256(delegateGet(_testTarget, "getMinerInfo(uint8,address,uint256)",
            bytes32(uint8(MinerInfoField.MinerIdsLength)), miner, 0)) == info.minerIds.length);
        for (i = 0; i < info.minerIds.length && i < 10; i++) {
            require(delegateGet(_testTarget, "getMinerInfo(uint8,address,uint256)",
                bytes32(uint8(MinerInfoField.MinerId)), miner, bytes32(i)) == info.minerIds[i]);
        }
    }

    function finishUpgrade(address _target) public onlyOwner {
        super.finishUpgrade(_target);
        MinersEscrow escrow = MinersEscrow(_target);
        policyManager = escrow.policyManager();
        minReleasePeriods = escrow.minReleasePeriods();
        minAllowableLockedTokens = escrow.minAllowableLockedTokens();
        maxAllowableLockedTokens = escrow.maxAllowableLockedTokens();

        // Create fake period
        lockedPerPeriod[RESERVED_PERIOD] = 111;
    }
}<|MERGE_RESOLUTION|>--- conflicted
+++ resolved
@@ -9,8 +9,6 @@
 
 
 /**
-<<<<<<< HEAD
-=======
 * @notice PolicyManager interface
 **/
 contract PolicyManagerInterface {
@@ -20,7 +18,6 @@
 
 
 /**
->>>>>>> 8dffd2c2
 * @notice Contract holds and locks nodes tokens.self._solidity_source_dir
 Each node that lock its tokens will receive some compensation
 **/
